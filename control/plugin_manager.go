--- conflicted
+++ resolved
@@ -27,6 +27,7 @@
 	"errors"
 	"fmt"
 	"io/ioutil"
+	"os"
 	"path"
 	"path/filepath"
 	"runtime"
@@ -617,11 +618,8 @@
 		"plugin-version": plugin.Version(),
 		"plugin-path":    plugin.Details.Path,
 	}).Debugf("Removing plugin")
-<<<<<<< HEAD
-	/*
-=======
+
 	if strings.Contains(plugin.Details.Path, p.tempDirPath) {
->>>>>>> 65090cf3
 		if err := os.RemoveAll(filepath.Dir(plugin.Details.Path)); err != nil {
 			pmLogger.WithFields(log.Fields{
 				"plugin-type":    plugin.TypeName(),
@@ -638,9 +636,6 @@
 			})
 			return nil, se
 		}
-<<<<<<< HEAD
-	*/
-=======
 	} else {
 		pmLogger.WithFields(log.Fields{
 			"plugin-type":    plugin.TypeName(),
@@ -649,7 +644,6 @@
 			"plugin-path":    plugin.Details.Path,
 		}).Debug("Nothing to delete as temp path is empty")
 	}
->>>>>>> 65090cf3
 
 	p.loadedPlugins.remove(plugin.Key())
 
