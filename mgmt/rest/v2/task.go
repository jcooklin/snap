/*
http://www.apache.org/licenses/LICENSE-2.0.txt


Copyright 2017 Intel Corporation

Licensed under the Apache License, Version 2.0 (the "License");
you may not use this file except in compliance with the License.
You may obtain a copy of the License at

    http://www.apache.org/licenses/LICENSE-2.0

Unless required by applicable law or agreed to in writing, software
distributed under the License is distributed on an "AS IS" BASIS,
WITHOUT WARRANTIES OR CONDITIONS OF ANY KIND, either express or implied.
See the License for the specific language governing permissions and
limitations under the License.
*/

package v2

import (
	"bytes"
	"encoding/json"
	"fmt"
	"io/ioutil"
	"net/http"
	"net/url"
	"sort"
	"strings"
	"time"

	"github.com/intelsdi-x/snap/core"
	"github.com/intelsdi-x/snap/core/serror"
	"github.com/intelsdi-x/snap/pkg/schedule"
	"github.com/intelsdi-x/snap/scheduler/wmap"
	"github.com/julienschmidt/httprouter"
)

// TasksResp returns a list of created tasks.
//
// swagger:response TasksResponse
type TasksResp struct {
	// in: body
	Body struct {
		Tasks Tasks `json:"tasks"`
	}
}

// TaskResp returns the giving task.
//
// swagger:response TaskResponse
type TaskResp struct {
	// in: body
	Task Task `json:"task"`
}

// RemoveTaskError unsuccessful generic response to a failed API call
//
// swagger:response TaskErrorResponse
type RemoveTaskError struct {
	// in: body
	Message string `json:"message"`
}

// TasksResponse returns a list of created tasks.
type TasksResponse struct {
	Tasks Tasks `json:"tasks"`
}

// TaskParam contains task id.
//
// swagger:parameters getTask watchTask updateTaskState removeTask
type TaskParam struct {
	// in: path
	// required: true
	ID string `json:"id"`
}

// TaskPostParams defines task POST and PUT entity.
// swagger:parameters addTask
type TaskPostParams struct {
	// Create or update a task.
	//
	// in: formData
	// required: true
	Task string `json:"task"yaml:"task"`
}

// TaskPutParams defines the type for updating a task.
//
// swagger:parameters updateTaskState
type TaskPutParams struct {
	// Update the state of a task
	//
	// in: formData
	//
	// required: true
	Action string `json:"action"`
}

// Task represents Snap task definition.
type Task struct {
	Version  int    `json:"version,omitempty"`
	ID       string `json:"id,omitempty"`
	Name     string `json:"name,omitempty"`
	Deadline string `json:"deadline,omitempty"`
	// required: true
	Workflow *wmap.WorkflowMap `json:"workflow"`
	// required: true
	Schedule           *core.Schedule `json:"schedule"`
	CreationTimestamp  int64          `json:"creation_timestamp,omitempty"`
	LastRunTimestamp   int64          `json:"last_run_timestamp,omitempty"`
	HitCount           int            `json:"hit_count,omitempty"`
	MissCount          int            `json:"miss_count,omitempty"`
	FailedCount        int            `json:"failed_count,omitempty"`
	LastFailureMessage string         `json:"last_failure_message,omitempty"`
	State              string         `json:"state,omitempty"`
	Href               string         `json:"href,omitempty"`
	Start              bool           `json:"start,omitempty"`
	MaxFailures        int            `json:"max-failures,omitempty"`
}

// Tasks a slice of Task
type Tasks []Task

func (s Tasks) Len() int {
	return len(s)
}

func (s Tasks) Less(i, j int) bool {
	return s[j].CreationTime().After(s[i].CreationTime())
}

func (s Tasks) Swap(i, j int) {
	s[i], s[j] = s[j], s[i]
}

// CreationTime Defines the time a task created.
func (s *Task) CreationTime() time.Time {
	return time.Unix(s.CreationTimestamp, 0)
}

func (s *apiV2) addTask(w http.ResponseWriter, r *http.Request, _ httprouter.Params) {
	err := addTaskHelper(r)
	if err != nil {
		Write(500, FromError(err), w)
		return
	}

	task, err := core.CreateTaskFromContent(r.Body, nil, s.taskManager.CreateTask)
	if err != nil {
		Write(500, FromError(err), w)
		return
	}

	taskB := AddSchedulerTaskFromTask(task)
	taskB.Href = taskURI(r.Host, task)
	Write(201, taskB, w)
}

func (s *apiV2) getTasks(w http.ResponseWriter, r *http.Request, _ httprouter.Params) {
	// get tasks from the task manager
	sts := s.taskManager.GetTasks()

	// create the task list response
	tasks := make(Tasks, len(sts))
	i := 0
	for _, t := range sts {
		tasks[i] = SchedulerTaskFromTask(t)
		tasks[i].Href = taskURI(r.Host, t)
		i++
	}
	sort.Sort(tasks)

	Write(200, TasksResponse{Tasks: tasks}, w)
}

func (s *apiV2) getTask(w http.ResponseWriter, r *http.Request, p httprouter.Params) {
	id := p.ByName("id")
	t, err := s.taskManager.GetTask(id)
	if err != nil {
		Write(404, FromError(err), w)
		return
	}
	task := AddSchedulerTaskFromTask(t)
	task.Href = taskURI(r.Host, t)
	Write(200, task, w)
}

func (s *apiV2) updateTaskState(w http.ResponseWriter, r *http.Request, p httprouter.Params) {
	errs := make([]serror.SnapError, 0, 1)
	id := p.ByName("id")

	action, err := updateTaskStateHelper(r)
	if err != nil {
		errs = append(errs, err)
	} else {
		switch action[0] {
		case "enable":
			_, err := s.taskManager.EnableTask(id)
			if err != nil {
				errs = append(errs, serror.New(err))
			}
		case "start":
			errs = s.taskManager.StartTask(id)
		case "stop":
			errs = s.taskManager.StopTask(id)
		default:
			errs = append(errs, serror.New(ErrWrongAction))
		}
	}

	if len(errs) > 0 {
		statusCode := 500
		switch errs[0].Error() {
		case ErrNoActionSpecified.Error():
			statusCode = 400
		case ErrWrongAction.Error():
			statusCode = 400
		case ErrTaskNotFound:
			statusCode = 404
		case ErrTaskDisabledNotRunnable:
			statusCode = 409
		case ErrReadRequestBody.Error():
			statusCode = 400
		}
		Write(statusCode, FromSnapErrors(errs), w)
		return
	}
	Write(204, nil, w)
}

func (s *apiV2) removeTask(w http.ResponseWriter, r *http.Request, p httprouter.Params) {
	id := p.ByName("id")
	err := s.taskManager.RemoveTask(id)
	if err != nil {
		if strings.Contains(err.Error(), ErrTaskNotFound) {
			Write(404, FromError(err), w)
			return
		}
		Write(500, FromError(err), w)
		return
	}
	Write(204, nil, w)
}

func taskURI(host string, t core.Task) string {
	return fmt.Sprintf("%s://%s/%s/tasks/%s", protocolPrefix, host, version, t.ID())
}

// functions to convert a core.Task to a Task
func AddSchedulerTaskFromTask(t core.Task) Task {
	st := SchedulerTaskFromTask(t)
	(&st).assertSchedule(t.Schedule())
	st.Workflow = t.WMap()
	return st
}

func SchedulerTaskFromTask(t core.Task) Task {
	st := Task{
		ID:                 t.ID(),
		Name:               t.GetName(),
		Deadline:           t.DeadlineDuration().String(),
		CreationTimestamp:  t.CreationTime().Unix(),
		LastRunTimestamp:   t.LastRunTime().Unix(),
		HitCount:           int(t.HitCount()),
		MissCount:          int(t.MissedCount()),
		FailedCount:        int(t.FailedCount()),
		LastFailureMessage: t.LastFailureMessage(),
		State:              t.State().String(),
	}
	if st.LastRunTimestamp < 0 {
		st.LastRunTimestamp = -1
	}
	return st
}

func (t *Task) assertSchedule(s schedule.Schedule) {
	switch v := s.(type) {
	case *schedule.WindowedSchedule:
		t.Schedule = &core.Schedule{
			Type:           "windowed",
			Interval:       v.Interval.String(),
			StartTimestamp: v.StartTime,
			StopTimestamp:  v.StopTime,
		}
		return
	case *schedule.CronSchedule:
		t.Schedule = &core.Schedule{
			Type:     "cron",
			Interval: v.Entry(),
		}
		return
	}
}

// addTaskHelper deals with different forms of request data and make it acceeptable by method addTask.
// currently it supports clients of go-swagger, swagger-ui and Snap CLI.
func addTaskHelper(r *http.Request) error {
	buf, err := ioutil.ReadAll(r.Body)
	if err != nil {
		return err
	}
<<<<<<< HEAD
	defer r.Body.Close()
=======
>>>>>>> e0a36563

	r.Body = ioutil.NopCloser(bytes.NewBuffer(buf))

	dm := map[string]string{}
	err = json.Unmarshal(buf, &dm)

	sw := true
	// Do not return an error here
	// As it explores different request formats.
	if err != nil {
		sw = false

		// from go-swagger client
		data, _ := url.QueryUnescape(string(buf))
		tokens := strings.Split(data, "=")
		if len(tokens) == 2 {
			dm["task"] = tokens[1]
			sw = true
		}
	}

	if sw {
		r.Body = ioutil.NopCloser(strings.NewReader(dm["task"]))
		r.ContentLength = int64(len(dm["task"]))
	}
	return nil
}

// updateTaskStateHelper deals with different forms of request data and make it acceptable by the method updateTaskState.
// currently it accepts clients of go-swagger, swagger-ui, and Snap CLI.
func updateTaskStateHelper(r *http.Request) ([]string, serror.SnapError) {
	buf, err := ioutil.ReadAll(r.Body)
	if err != nil {
		return nil, serror.New(ErrReadRequestBody)
	}
<<<<<<< HEAD
	defer r.Body.Close()
=======
>>>>>>> e0a36563

	dm := map[string]string{}
	err = json.Unmarshal(buf, &dm)

	sw := true
	action := []string{}
	if err != nil {
		sw = false

		// from go-swagger client
		tokens := strings.Split(string(buf), "=")
		if len(tokens) == 2 {
			dm["action"] = tokens[1]
			sw = true
		}
	}

	if sw {
		if strings.Trim(dm["action"], " ") == "" {
			return nil, serror.New(ErrNoActionSpecified)
		}
		action = append(action, dm["action"])
	} else {
		action, exist := r.URL.Query()["action"]
		if !exist {
			return action, serror.New(ErrNoActionSpecified)
		}
	}
	return action, nil
}<|MERGE_RESOLUTION|>--- conflicted
+++ resolved
@@ -302,11 +302,7 @@
 	if err != nil {
 		return err
 	}
-<<<<<<< HEAD
 	defer r.Body.Close()
-=======
->>>>>>> e0a36563
-
 	r.Body = ioutil.NopCloser(bytes.NewBuffer(buf))
 
 	dm := map[string]string{}
@@ -341,10 +337,7 @@
 	if err != nil {
 		return nil, serror.New(ErrReadRequestBody)
 	}
-<<<<<<< HEAD
 	defer r.Body.Close()
-=======
->>>>>>> e0a36563
 
 	dm := map[string]string{}
 	err = json.Unmarshal(buf, &dm)
