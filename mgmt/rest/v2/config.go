/*
http://www.apache.org/licenses/LICENSE-2.0.txt


Copyright 2017 Intel Corporation

Licensed under the Apache License, Version 2.0 (the "License");
you may not use this file except in compliance with the License.
You may obtain a copy of the License at

    http://www.apache.org/licenses/LICENSE-2.0

Unless required by applicable law or agreed to in writing, software
distributed under the License is distributed on an "AS IS" BASIS,
WITHOUT WARRANTIES OR CONDITIONS OF ANY KIND, either express or implied.
See the License for the specific language governing permissions and
limitations under the License.
*/

package v2

import (
	"bytes"
	"encoding/json"
	"io/ioutil"
	"net/http"
	"net/url"
	"strconv"
	"strings"

	"github.com/intelsdi-x/snap/control/plugin/cpolicy"
	"github.com/intelsdi-x/snap/core"
	"github.com/intelsdi-x/snap/core/cdata"
	"github.com/julienschmidt/httprouter"
)

type PolicyTable cpolicy.RuleTable

type PolicyTableSlice []cpolicy.RuleTable

// PluginConfigItem represents cdata.ConfigDataNode which implements it's own UnmarshalJSON.
//
// swagger:response PluginConfigResponse
type PluginConfigItem struct {
	//in: body
	Config cdata.ConfigDataNode `json:"config"`
}

// PluginConfigParam type
//
//swagger:parameters setPluginConfigItem
type PluginConfigParam struct {
	// in: formData
	Config string `json:"config"`
}

// PluginConfigDeleteParams defines parameters for deleting a config.
//
// swagger:parameters deletePluginConfigItem
type PluginConfigDeleteParams struct {
	// required: true
	// in: path
	PName string `json:"pname"`
	// required: true
	// in: path
	PVersion int `json:"pversion"`
	// required: true
	// in: path
	// enum: collector, processor, publisher
	PType string `json:"ptype"`
	// in: formData
	// required: true
	Config []string `json:"config"`
}

func (s *apiV2) getPluginConfigItem(w http.ResponseWriter, r *http.Request, p httprouter.Params) {
	styp := p.ByName("type")
	if styp == "" {
		cdn := s.configManager.GetPluginConfigDataNodeAll()
		item := &PluginConfigItem{cdn}
		Write(200, item, w)
		return
	}

	typ, err := getPluginType(styp)
	if err != nil {
		Write(400, FromError(err), w)
		return
	}

	name := p.ByName("name")
	sver := p.ByName("version")
	iver := -2
	if sver != "" {
		if iver, err = strconv.Atoi(sver); err != nil {
			Write(400, FromError(err), w)
			return
		}
	}

	cdn := s.configManager.GetPluginConfigDataNode(typ, name, iver)
	item := &PluginConfigItem{cdn}
	Write(200, item, w)
}

func (s *apiV2) deletePluginConfigItem(w http.ResponseWriter, r *http.Request, p httprouter.Params) {
	var err error
	var typ core.PluginType
	styp := p.ByName("type")

	if styp != "" {
		typ, err = getPluginType(styp)
		if err != nil {
			Write(400, FromError(err), w)
			return
		}
	}

	name := p.ByName("name")
	sver := p.ByName("version")

	src, err := deletePluginConfigItemHelper(r)
	if err != nil {
		Write(400, FromError(err), w)
		return
	}

	iver := -2
	if sver != "" {
		if iver, err = strconv.Atoi(sver); err != nil {
			Write(400, FromError(err), w)
			return
		}
	}

	if len(src) == 0 {
		src = []string{}
		errCode, err := core.UnmarshalBody(&src, r.Body)
		if errCode != 0 && err != nil {
			Write(400, FromError(err), w)
			return
		}
	}

	var res cdata.ConfigDataNode
	if styp == "" {
		res = s.configManager.DeletePluginConfigDataNodeFieldAll(src...)
	} else {
		res = s.configManager.DeletePluginConfigDataNodeField(typ, name, iver, src...)
	}

	item := &PluginConfigItem{res}
	Write(200, item, w)
}

func (s *apiV2) setPluginConfigItem(w http.ResponseWriter, r *http.Request, p httprouter.Params) {
	var err error
	var typ core.PluginType
	styp := p.ByName("type")

	if styp != "" {
		typ, err = getPluginType(styp)
		if err != nil {
			Write(400, FromError(err), w)
			return
		}
	}

	name := p.ByName("name")
	sver := p.ByName("version")

	err = setPluginConfigItemHelper(r)
	if err != nil {
		Write(400, FromError(err), w)
		return
	}

	iver := -2
	if sver != "" {
		if iver, err = strconv.Atoi(sver); err != nil {
			Write(400, FromError(err), w)
			return
		}
	}

	src := cdata.NewNode()
	errCode, err := core.UnmarshalBody(src, r.Body)
	if errCode != 0 && err != nil {
		Write(400, FromError(err), w)
		return
	}

	var res cdata.ConfigDataNode
	if styp == "" {
		res = s.configManager.MergePluginConfigDataNodeAll(src)
	} else {
		res = s.configManager.MergePluginConfigDataNode(typ, name, iver, src)
	}

	item := &PluginConfigItem{res}
	Write(200, item, w)
}

func getPluginType(t string) (core.PluginType, error) {
	if ityp, err := strconv.Atoi(t); err == nil {
		return core.PluginType(ityp), nil
	}
	ityp, err := core.ToPluginType(t)
	if err != nil {
		return core.PluginType(-1), err
	}
	return ityp, nil
}

// deletePluginConfigItemHelper builds different forms of request data into the way method deletePluginConfigItem accepts.
<<<<<<< HEAD
// currently it accepts go-swagger client, swagger-ui curl, and SnapCLI.
=======
// currently it accepts go-swagger client, swagger-ui and SanpCLI.
>>>>>>> e0a36563
func deletePluginConfigItemHelper(r *http.Request) ([]string, error) {
	buf, err := ioutil.ReadAll(r.Body)
	if err != nil {
		return nil, err
	}
	r.Body = ioutil.NopCloser(bytes.NewBuffer(buf))
<<<<<<< HEAD
	defer r.Body.Close()
=======
>>>>>>> e0a36563

	dm := map[string][]string{}
	err = json.Unmarshal(buf, &dm)

	sw := true
	// No error needs to be returned here.
	// As it explores different request formats.
	// There is no way to detect a string is URLEncoded.
	if err != nil {
		sw = false

		// go-swagger sends url-encoded form data.
		// Unescaping is necessary.
		data, _ := url.QueryUnescape(string(buf))
		tokens := strings.Split(data, "=")
		if len(tokens) == 2 {
			itokens := strings.Split(tokens[1], ",")
			dm["config"] = itokens
			sw = true
		}
	}

	var src []string
	if sw {
		src = dm["config"]
	}
	return src, nil
}

<<<<<<< HEAD
// setPluginConfigItemHelper accepts different forms of request data.
// currently it accepts go-swagger client, swagger-ui, curl, and SnapCLI.
=======
// setPluginConfigItemHelper builds different forms of request data into the way method setPluginConfigItem accepts.
// currently it accepts go-swagger client, swagger-ui and SanpCLI.
>>>>>>> e0a36563
func setPluginConfigItemHelper(r *http.Request) error {
	buf, err := ioutil.ReadAll(r.Body)
	if err != nil {
		return err
	}

	r.Body = ioutil.NopCloser(bytes.NewBuffer(buf))
<<<<<<< HEAD
	defer r.Body.Close()
=======
>>>>>>> e0a36563

	dm := map[string]string{}
	err = json.Unmarshal(buf, &dm)

	sw := true
	// No error needs to be returned here.
	// As it explores different request formats.
	// There is no way to detect a string is URLEncoded.
	if err != nil {
		sw = false

		data, _ := url.QueryUnescape(string(buf))
		tokens := strings.Split(data, "=")
		if len(tokens) == 2 {
			dm["config"] = tokens[1]
			sw = true
		}
	}

	if sw {
		cfg := dm["config"]
		r.Body = ioutil.NopCloser(strings.NewReader(cfg))
		r.ContentLength = int64(len(cfg))
	}
	return nil
}<|MERGE_RESOLUTION|>--- conflicted
+++ resolved
@@ -213,21 +213,14 @@
 }
 
 // deletePluginConfigItemHelper builds different forms of request data into the way method deletePluginConfigItem accepts.
-<<<<<<< HEAD
-// currently it accepts go-swagger client, swagger-ui curl, and SnapCLI.
-=======
-// currently it accepts go-swagger client, swagger-ui and SanpCLI.
->>>>>>> e0a36563
+// currently it accepts go-swagger client, swagger-ui, curl, and SnapCLI.
 func deletePluginConfigItemHelper(r *http.Request) ([]string, error) {
 	buf, err := ioutil.ReadAll(r.Body)
 	if err != nil {
 		return nil, err
 	}
 	r.Body = ioutil.NopCloser(bytes.NewBuffer(buf))
-<<<<<<< HEAD
 	defer r.Body.Close()
-=======
->>>>>>> e0a36563
 
 	dm := map[string][]string{}
 	err = json.Unmarshal(buf, &dm)
@@ -257,13 +250,8 @@
 	return src, nil
 }
 
-<<<<<<< HEAD
 // setPluginConfigItemHelper accepts different forms of request data.
 // currently it accepts go-swagger client, swagger-ui, curl, and SnapCLI.
-=======
-// setPluginConfigItemHelper builds different forms of request data into the way method setPluginConfigItem accepts.
-// currently it accepts go-swagger client, swagger-ui and SanpCLI.
->>>>>>> e0a36563
 func setPluginConfigItemHelper(r *http.Request) error {
 	buf, err := ioutil.ReadAll(r.Body)
 	if err != nil {
@@ -271,10 +259,7 @@
 	}
 
 	r.Body = ioutil.NopCloser(bytes.NewBuffer(buf))
-<<<<<<< HEAD
 	defer r.Body.Close()
-=======
->>>>>>> e0a36563
 
 	dm := map[string]string{}
 	err = json.Unmarshal(buf, &dm)
