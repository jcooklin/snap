/*
http://www.apache.org/licenses/LICENSE-2.0.txt


Copyright 2017 Intel Corporation

Licensed under the Apache License, Version 2.0 (the "License");
you may not use this file except in compliance with the License.
You may obtain a copy of the License at

    http://www.apache.org/licenses/LICENSE-2.0

Unless required by applicable law or agreed to in writing, software
distributed under the License is distributed on an "AS IS" BASIS,
WITHOUT WARRANTIES OR CONDITIONS OF ANY KIND, either express or implied.
See the License for the specific language governing permissions and
limitations under the License.
*/

package v2

import (
	"bytes"
	"compress/gzip"
	"crypto/sha256"
	"errors"
	"fmt"
	"io"
	"io/ioutil"
	"mime"
	"mime/multipart"
	"net/http"
	"os"
	"path/filepath"
	"strconv"
	"strings"

	"github.com/intelsdi-x/snap/control"
	"github.com/intelsdi-x/snap/core"
	"github.com/intelsdi-x/snap/core/serror"
	"github.com/julienschmidt/httprouter"
)

// PluginResponse represents the response from plugin operations.
//
// swagger:response PluginResponse
type PluginResponse struct {
	// List of running plugins.
	//
	// in: body
	Plugin Plugin `json:"plugin,omitempty"`
}

// PluginsResp represents the response from plugin operations.
//
// swagger:response PluginsResponse
type PluginsResp struct {
	// in: body
	Body struct {
		Plugins []Plugin `json:"plugins,omitempty"`
	}
}

type PluginsResponse struct {
	RunningPlugins []RunningPlugin `json:"running_plugins,omitempty"`
	Plugins        []Plugin        `json:"plugins,omitempty"`
}

// Plugin represents a plugin type definition.
type Plugin struct {
<<<<<<< HEAD
	Name            string        `json:"name"`
	Version         int           `json:"version"`
	Type            string        `json:"type"`
	Signed          bool          `json:"signed"`
	Status          string        `json:"status"`
	LoadedTimestamp int64         `json:"loaded_timestamp"`
	Href            string        `json:"href"`
	ConfigPolicy    []PolicyTable `json:"config_policy,omitempty"`
=======
	Name             string        `json:"name"`
	Version          int           `json:"version"`
	Type             string        `json:"type"`
	Signed           bool          `json:"signed,omitempty"`
	Status           string        `json:"status,omitempty"`
	LoadedTimestamp  int64         `json:"loaded_timestamp,omitempty"`
	Href             string        `json:"href,omitempty"`
	ConfigPolicy     []PolicyTable `json:"config_policy,omitempty"`
	HitCount         int           `json:"hitcount,omitempty"`
	LastHitTimestamp int64         `json:"last_hit_timestamp,omitempty"`
	ID               uint32        `json:"id,omitempty"`
	PprofPort        string        `json:"pprof_port"`
>>>>>>> e0a36563
}

// RunningPlugin represents the JSON format of a running plugin.
type RunningPlugin struct {
	Name             string `json:"name"`
	Version          int    `json:"version"`
	Type             string `json:"type"`
	HitCount         int    `json:"hitcount"`
	LastHitTimestamp int64  `json:"last_hit_timestamp"`
	ID               uint32 `json:"id"`
	Href             string `json:"href"`
	PprofPort        string `json:"pprof_port"`
}

// PluginParams represents the plugin name, version and type in the request path.
//
<<<<<<< HEAD
// swagger:parameters getPlugin unloadPlugin getPluginConfigItem setPluginConfigItem
=======
// swagger:parameters getPlugin unloadPlugin getPluginConfigItem setPluginConfigItem swapPlugins
>>>>>>> e0a36563
type PluginParams struct {
	// required: true
	// in: path
	PName string `json:"pname"`
	// required: true
	// in: path
	PVersion int `json:"pversion"`
	// required: true
	// in: path
	// enum: collector, processor, publisher
	PType string `json:"ptype"`
<<<<<<< HEAD
}

// PluginPostParams defines type for loading a plugin.
//
// swagger:parameters loadPlugin
type PluginPostParams struct {
	// loads a plugin.
	//
	// in:formData
	//
	// swagger:file
	PluginData *bytes.Buffer `json:"pluginData"`
}

// Name plugin name string
func (p *PluginParams) Name() string {
	return p.PName
}

// Version plugin version integer
func (p *PluginParams) Version() int {
	return p.PVersion
}

=======
}

// PluginsParams represents the query parameters of getting a list of plugins.
//
// swagger:parameters getPlugins
type PluginsParams struct {
	// in: query
	Name string `json:"name"`
	// in: query
	// enum: collector, processor, publisher
	Type string `json:"type"`
	// in: query
	Running bool `json:"running"`
}

// PluginPostParams defines type for loading a plugin.
//
// swagger:parameters loadPlugin swapPlugins
type PluginPostParams struct {
	// loads a plugin.
	//
	// in:formData
	//
	// swagger:file
	PluginData *bytes.Buffer `json:"pluginData"`
}

// Name plugin name string
func (p *PluginParams) Name() string {
	return p.PName
}

// Version plugin version integer
func (p *PluginParams) Version() int {
	return p.PVersion
}

>>>>>>> e0a36563
// TypeName plugin type string.
// They are collector, processor and publisher.
func (p *PluginParams) TypeName() string {
	return p.PType
<<<<<<< HEAD
=======
}

func (s *apiV2) swapPlugins(w http.ResponseWriter, r *http.Request, p httprouter.Params) {
	s.unloadPluginOpeation(w, r, p)
	s.loadPlugin(w, r, p)
>>>>>>> e0a36563
}

func (s *apiV2) loadPlugin(w http.ResponseWriter, r *http.Request, _ httprouter.Params) {
	var rp *core.RequestedPlugin
	mediaType, params, err := mime.ParseMediaType(r.Header.Get("Content-Type"))
	if err != nil {
		Write(415, FromError(err), w)
		return
	}

	if strings.HasPrefix(mediaType, "multipart/") {
		var signature []byte
		var checkSum [sha256.Size]byte
		mr := multipart.NewReader(r.Body, params["boundary"])
		var i int
		for {
			var b []byte
			p, err := mr.NextPart()
			if err == io.EOF {
				break
			}
			if err != nil {
				Write(500, FromError(err), w)
				return
			}
			if r.Header.Get("Plugin-Compression") == "gzip" {
				g, err := gzip.NewReader(p)
				defer g.Close()
				if err != nil {
					Write(500, FromError(err), w)
					return
				}
				b, err = ioutil.ReadAll(g)
				if err != nil {
					Write(500, FromError(err), w)
					return
				}
			} else {
				b, err = ioutil.ReadAll(p)
				if err != nil {
					Write(500, FromError(err), w)
					return
				}
			}

			// A little sanity checking for files being passed into the API server.
			// First file passed in should be the plugin. If the first file is a signature
			// file, an error is returned. The signature file should be the second
			// file passed to the API server. If the second file does not have the ".asc"
			// extension, an error is returned.
			// If we loop around more than twice before receiving io.EOF, then
			// an error is returned.

			switch {
			case i == 0:
				if filepath.Ext(p.FileName()) == ".asc" {
					e := errors.New("Error: first file passed to load plugin api can not be signature file")
					Write(400, FromError(e), w)
					return
				}
				if rp, err = core.NewRequestedPlugin(p.FileName(), s.metricManager.GetTempDir(), b); err != nil {
					Write(500, FromError(err), w)
					return
				}
				checkSum = sha256.Sum256(b)
			case i == 1:
				if filepath.Ext(p.FileName()) == ".asc" {
					signature = b
				} else {
					e := errors.New("Error: second file passed was not a signature file")
					Write(400, FromError(e), w)
					return
				}
			case i == 2:
				e := errors.New("Error: More than two files passed to the load plugin api")
				Write(400, FromError(e), w)
				return
			}
			i++
		}

		// Sanity check, verify the checkSum on the file sent is the same
		// as after it is written to disk.
		if rp.CheckSum() != checkSum {
			e := errors.New("Error: CheckSum mismatch on requested plugin to load")
			Write(400, FromError(e), w)
			return
		}
		rp.SetSignature(signature)
		restLogger.Info("Loading plugin: ", rp.Path())
		pl, err := s.metricManager.Load(rp)
		if err != nil {
			var ec int
			restLogger.Error(err)
			restLogger.Debugf("Removing file (%s)", rp.Path())
			err2 := os.RemoveAll(filepath.Dir(rp.Path()))
			if err2 != nil {
				restLogger.Error(err2)
			}
			rb := FromError(err)
			switch rb.Message {
			case ErrPluginAlreadyLoaded:
				ec = 409
			default:
				ec = 500
			}
			Write(ec, rb, w)
			return
		}
		Write(201, catalogedPluginBody(r.Host, pl), w)
	}
}

func pluginParameters(p httprouter.Params) (string, string, int, map[string]interface{}, serror.SnapError) {
	plName := p.ByName("name")
	plType := p.ByName("type")
	plVersion, err := strconv.ParseInt(p.ByName("version"), 10, 0)
	f := map[string]interface{}{
		"plugin-name":    plName,
		"plugin-version": plVersion,
		"plugin-type":    plType,
	}

	if err != nil || plName == "" || plType == "" {
		se := serror.New(errors.New("missing or invalid parameter(s)"))
		se.SetFields(f)
		return "", "", 0, nil, se
	}
	return plType, plName, int(plVersion), f, nil
}

func (s *apiV2) unloadPlugin(w http.ResponseWriter, r *http.Request, p httprouter.Params) {
<<<<<<< HEAD
	plType, plName, plVersion, f, se := pluginParameters(p)
	if se != nil {
		Write(400, FromSnapError(se), w)
		return
	}

	_, se = s.metricManager.Unload(&PluginParams{
		PName:    plName,
		PVersion: plVersion,
		PType:    plType,
	})

	// 404 - plugin not found
	// 409 - plugin state is not plugin loaded
	// 500 - removing plugin from /tmp failed
	if se != nil {
		se.SetFields(f)
		statusCode := 500
		switch se.Error() {
		case control.ErrPluginNotFound.Error():
			statusCode = 404
		case control.ErrPluginNotInLoadedState.Error():
			statusCode = 409
		}
		Write(statusCode, FromSnapError(se), w)
		return
	}
=======
	s.unloadPluginOpeation(w, r, p)
>>>>>>> e0a36563
	Write(204, nil, w)
}

func (s *apiV2) getPlugins(w http.ResponseWriter, r *http.Request, params httprouter.Params) {
	// filter by plugin name or plugin type
	q := r.URL.Query()
	plName := q.Get("name")
	plType := q.Get("type")
	nbFilter := Btoi(plName != "") + Btoi(plType != "")

	var plugins []Plugin
	if _, detail := r.URL.Query()["running"]; detail {
		// get running plugins
		plugins = runningPluginsBody(r.Host, s.metricManager.AvailablePlugins())
	} else {
		// get plugins from the plugin catalog
		plugins = pluginCatalogBody(r.Host, s.metricManager.PluginCatalog())
	}
	filteredPlugins := []Plugin{}
	if nbFilter > 0 {
		for _, p := range plugins {
			if nbFilter == 1 && (p.Name == plName || p.Type == plType) || nbFilter == 2 && (p.Name == plName && p.Type == plType) {
				filteredPlugins = append(filteredPlugins, p)
			}
		}
	} else {
		filteredPlugins = plugins
	}
	Write(200, PluginsResponse{Plugins: filteredPlugins}, w)
}

func Btoi(b bool) int {
	if b {
		return 1
	}
	return 0
}

func pluginCatalogBody(host string, c []core.CatalogedPlugin) []Plugin {
	plugins := make([]Plugin, len(c))
	for i, p := range c {
		plugins[i] = catalogedPluginBody(host, p)
	}
	return plugins
}

func catalogedPluginBody(host string, c core.CatalogedPlugin) Plugin {
	return Plugin{
		Name:            c.Name(),
		Version:         c.Version(),
		Type:            c.TypeName(),
		Signed:          c.IsSigned(),
		Status:          c.Status(),
		LoadedTimestamp: c.LoadedTimestamp().Unix(),
		Href:            pluginURI(host, c),
	}
}

func runningPluginsBody(host string, c []core.AvailablePlugin) []Plugin {
	plugins := make([]Plugin, len(c))
	for i, p := range c {
		plugins[i] = Plugin{
			Name:             p.Name(),
			Version:          p.Version(),
			Type:             p.TypeName(),
			HitCount:         p.HitCount(),
			LastHitTimestamp: p.LastHit().Unix(),
			ID:               p.ID(),
			Href:             pluginURI(host, p),
			PprofPort:        p.Port(),
		}
	}
	return plugins
}

func pluginURI(host string, c core.Plugin) string {
	return fmt.Sprintf("%s://%s/%s/plugins/%s/%s/%d", protocolPrefix, host, version, c.TypeName(), c.Name(), c.Version())
}

func (s *apiV2) unloadPluginOpeation(w http.ResponseWriter, r *http.Request, p httprouter.Params) {
	plType, plName, plVersion, f, se := pluginParameters(p)
	if se != nil {
		Write(400, FromSnapError(se), w)
		return
	}

	_, se = s.metricManager.Unload(&PluginParams{
		PName:    plName,
		PVersion: plVersion,
		PType:    plType,
	})

	// 404 - plugin not found
	// 409 - plugin state is not plugin loaded
	// 500 - removing plugin from /tmp failed
	if se != nil {
		se.SetFields(f)
		statusCode := 500
		switch se.Error() {
		case control.ErrPluginNotFound.Error():
			statusCode = 404
		case control.ErrPluginNotInLoadedState.Error():
			statusCode = 409
		}
		Write(statusCode, FromSnapError(se), w)
		return
	}
}

func (s *apiV2) getPlugin(w http.ResponseWriter, r *http.Request, p httprouter.Params) {
	plType, plName, plVersion, f, se := pluginParameters(p)
	if se != nil {
		Write(400, FromSnapError(se), w)
		return
	}

	pluginCatalog := s.metricManager.PluginCatalog()
	var plugin core.CatalogedPlugin
	for _, item := range pluginCatalog {
		if item.Name() == plName &&
			item.Version() == int(plVersion) &&
			item.TypeName() == plType {
			plugin = item
			break
		}
	}
	if plugin == nil {
		se := serror.New(ErrPluginNotFound, f)
		Write(404, FromSnapError(se), w)
		return
	}

	rd := r.FormValue("download")
	d, _ := strconv.ParseBool(rd)
	var configPolicy []PolicyTable
	if plugin.TypeName() == "processor" || plugin.TypeName() == "publisher" {
		rules := plugin.Policy().Get([]string{""}).RulesAsTable()
		configPolicy = make([]PolicyTable, 0, len(rules))
		for _, r := range rules {
			configPolicy = append(configPolicy, PolicyTable{
				Name:     r.Name,
				Type:     r.Type,
				Default:  r.Default,
				Required: r.Required,
				Minimum:  r.Minimum,
				Maximum:  r.Maximum,
			})
		}

	}

	if d {
		b, err := ioutil.ReadFile(plugin.PluginPath())
		if err != nil {
			f["plugin-path"] = plugin.PluginPath()
			se := serror.New(err, f)
			Write(500, FromSnapError(se), w)
			return
		}

		w.Header().Set("Content-Type", "application/octet-stream")
		w.Header().Set("Content-Encoding", "gzip")
		gz := gzip.NewWriter(w)
		defer gz.Close()
		_, err = gz.Write(b)
		if err != nil {
			f["plugin-path"] = plugin.PluginPath()
			se := serror.New(err, f)
			Write(500, FromSnapError(se), w)
			return
		}
		w.WriteHeader(200)
		return
	}
	pluginRet := Plugin{
		Name:            plugin.Name(),
		Version:         plugin.Version(),
		Type:            plugin.TypeName(),
		Signed:          plugin.IsSigned(),
		Status:          plugin.Status(),
		LoadedTimestamp: plugin.LoadedTimestamp().Unix(),
		Href:            pluginURI(r.Host, plugin),
		ConfigPolicy:    configPolicy,
	}
	Write(200, pluginRet, w)

}<|MERGE_RESOLUTION|>--- conflicted
+++ resolved
@@ -68,29 +68,18 @@
 
 // Plugin represents a plugin type definition.
 type Plugin struct {
-<<<<<<< HEAD
-	Name            string        `json:"name"`
-	Version         int           `json:"version"`
-	Type            string        `json:"type"`
-	Signed          bool          `json:"signed"`
-	Status          string        `json:"status"`
-	LoadedTimestamp int64         `json:"loaded_timestamp"`
-	Href            string        `json:"href"`
-	ConfigPolicy    []PolicyTable `json:"config_policy,omitempty"`
-=======
 	Name             string        `json:"name"`
 	Version          int           `json:"version"`
 	Type             string        `json:"type"`
-	Signed           bool          `json:"signed,omitempty"`
-	Status           string        `json:"status,omitempty"`
+	Signed           bool          `json:"signed"`
+	Status           string        `json:"status"`
 	LoadedTimestamp  int64         `json:"loaded_timestamp,omitempty"`
 	Href             string        `json:"href,omitempty"`
 	ConfigPolicy     []PolicyTable `json:"config_policy,omitempty"`
 	HitCount         int           `json:"hitcount,omitempty"`
 	LastHitTimestamp int64         `json:"last_hit_timestamp,omitempty"`
 	ID               uint32        `json:"id,omitempty"`
-	PprofPort        string        `json:"pprof_port"`
->>>>>>> e0a36563
+	PprofPort        string        `json:"pprof_port,omitempty"`
 }
 
 // RunningPlugin represents the JSON format of a running plugin.
@@ -107,11 +96,7 @@
 
 // PluginParams represents the plugin name, version and type in the request path.
 //
-<<<<<<< HEAD
-// swagger:parameters getPlugin unloadPlugin getPluginConfigItem setPluginConfigItem
-=======
 // swagger:parameters getPlugin unloadPlugin getPluginConfigItem setPluginConfigItem swapPlugins
->>>>>>> e0a36563
 type PluginParams struct {
 	// required: true
 	// in: path
@@ -123,32 +108,6 @@
 	// in: path
 	// enum: collector, processor, publisher
 	PType string `json:"ptype"`
-<<<<<<< HEAD
-}
-
-// PluginPostParams defines type for loading a plugin.
-//
-// swagger:parameters loadPlugin
-type PluginPostParams struct {
-	// loads a plugin.
-	//
-	// in:formData
-	//
-	// swagger:file
-	PluginData *bytes.Buffer `json:"pluginData"`
-}
-
-// Name plugin name string
-func (p *PluginParams) Name() string {
-	return p.PName
-}
-
-// Version plugin version integer
-func (p *PluginParams) Version() int {
-	return p.PVersion
-}
-
-=======
 }
 
 // PluginsParams represents the query parameters of getting a list of plugins.
@@ -186,19 +145,15 @@
 	return p.PVersion
 }
 
->>>>>>> e0a36563
 // TypeName plugin type string.
 // They are collector, processor and publisher.
 func (p *PluginParams) TypeName() string {
 	return p.PType
-<<<<<<< HEAD
-=======
 }
 
 func (s *apiV2) swapPlugins(w http.ResponseWriter, r *http.Request, p httprouter.Params) {
 	s.unloadPluginOpeation(w, r, p)
 	s.loadPlugin(w, r, p)
->>>>>>> e0a36563
 }
 
 func (s *apiV2) loadPlugin(w http.ResponseWriter, r *http.Request, _ httprouter.Params) {
@@ -331,37 +286,7 @@
 }
 
 func (s *apiV2) unloadPlugin(w http.ResponseWriter, r *http.Request, p httprouter.Params) {
-<<<<<<< HEAD
-	plType, plName, plVersion, f, se := pluginParameters(p)
-	if se != nil {
-		Write(400, FromSnapError(se), w)
-		return
-	}
-
-	_, se = s.metricManager.Unload(&PluginParams{
-		PName:    plName,
-		PVersion: plVersion,
-		PType:    plType,
-	})
-
-	// 404 - plugin not found
-	// 409 - plugin state is not plugin loaded
-	// 500 - removing plugin from /tmp failed
-	if se != nil {
-		se.SetFields(f)
-		statusCode := 500
-		switch se.Error() {
-		case control.ErrPluginNotFound.Error():
-			statusCode = 404
-		case control.ErrPluginNotInLoadedState.Error():
-			statusCode = 409
-		}
-		Write(statusCode, FromSnapError(se), w)
-		return
-	}
-=======
 	s.unloadPluginOpeation(w, r, p)
->>>>>>> e0a36563
 	Write(204, nil, w)
 }
 
